--- conflicted
+++ resolved
@@ -164,21 +164,6 @@
     birthday: Optional[date] = None
 
     def __post_init__(self):
-<<<<<<< HEAD
-        if not self.name.strip():
-            raise ValueError("Ім'я не може бути порожнім.")
-
-        for phone in self.phones:
-            if not (phone.isdigit() and len(phone) == 10):
-                raise ValueError("Телефон має складатися з 10 цифр.")
-
-        pattern = r"[^@]+@[^@]+\.[^@]+"
-        for email in self.emails:
-            if not re.match(pattern, email):
-                raise ValueError("Неправильний формат Email.")
-
-=======
->>>>>>> 2a205735
         if self.birthday and isinstance(self.birthday, str):
             fmt_candidates = ["%d.%m.%Y", "%Y-%m-%d"]
             parsed = None
@@ -512,37 +497,6 @@
         result["emails"] = emails
     return result
 
-<<<<<<< HEAD
-# ------------------------------------------------------
-# Команди для роботи з контактами
-# ------------------------------------------------------
-=======
-# Перевірка правильності номера телефону формату +380XXXXXXXXX
-def validate_phone(phone: str) -> str:
-    if re.fullmatch(r"\+380\d{9}", phone):
-        return phone
-    elif re.fullmatch(r"0\d{9}", phone):
-        return "+38" + phone
-    return ""
-
-# Перевірка правильності email
-def validate_email(email: str) -> bool:
-    return bool(re.fullmatch(r"[^@\s]+@[^@\s]+\.[^@\s]+", email))
-
-# Перевірка правильності формату дати
-def validate_birthday(bday: str) -> bool:
-    for fmt in ["%d.%m.%Y", "%Y-%m-%d"]:
-        try:
-            datetime.strptime(bday, fmt)
-            return True
-        except ValueError:
-            continue
-    return False
-
-def normalize_name(name: str) -> str:
-    return " ".join(part.capitalize() for part in name.strip().split())
-
->>>>>>> 2a205735
 @input_error
 def add_contact(args: List[str], abook: AddressBook, nbook: Notebook):
     """
